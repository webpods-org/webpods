--- conflicted
+++ resolved
@@ -56,13 +56,9 @@
       WEBPODS_DB_USER: process.env.WEBPODS_DB_USER || 'postgres',
       WEBPODS_DB_PASSWORD: process.env.WEBPODS_DB_PASSWORD || 'postgres',
       JWT_SECRET: 'test-secret-key',
-<<<<<<< HEAD
       SESSION_SECRET: 'test-session-secret',
-      LOG_LEVEL: 'info',
       PORT: String(this.config.port),
-=======
       LOG_LEVEL: process.env.LOG_LEVEL || 'info', // Set to info so server starts properly
->>>>>>> 3c0eae4d
       DOMAIN: 'localhost', // Use localhost for testing
     };
 
